/*
 * Licensed to the Apache Software Foundation (ASF) under one or more
 * contributor license agreements.  See the NOTICE file distributed with
 * this work for additional information regarding copyright ownership.
 * The ASF licenses this file to You under the Apache License, Version 2.0
 * (the "License"); you may not use this file except in compliance with
 * the License.  You may obtain a copy of the License at
<<<<<<< HEAD
 *
 *      http://www.apache.org/licenses/LICENSE-2.0
 *
=======
 * 
 *      http://www.apache.org/licenses/LICENSE-2.0
 * 
>>>>>>> 71f99d5a
 * Unless required by applicable law or agreed to in writing, software
 * distributed under the License is distributed on an "AS IS" BASIS,
 * WITHOUT WARRANTIES OR CONDITIONS OF ANY KIND, either express or implied.
 * See the License for the specific language governing permissions and
 * limitations under the License.
 */

package org.apache.log4j.net;

import org.apache.log4j.LogManager;
import org.apache.log4j.Logger;
import org.apache.log4j.MDC;
import org.apache.log4j.PropertyConfigurator;
<<<<<<< HEAD
import org.apache.log4j.net.SocketNode;

import java.net.ServerSocket;
import java.net.Socket;
=======
import org.apache.log4j.MDC;
import org.apache.log4j.helpers.LogLog;
import org.apache.log4j.net.SocketNode;
import org.apache.log4j.net.SocketServer;

/**
 * This SocketServer exits after certain number of connections from a
 * client. This number is determined the totalsTest parameter, that is
 * the first argument on the commmand line. The second argument,
 * prefix, determines the prefix of the configuration file to
 * use. Each run of the server will use a different properties
 * file. For the i-th run, the path to the file is
 * (prefix+i+".properties").
 *
 * @author Ceki Gulcu */
>>>>>>> 71f99d5a


/**
 * This SocketServer exits after certain number of connections from a
 * client. This number is determined the totalsTest parameter, that is
 * the first argument on the commmand line. The second argument,
 * prefix, determines the prefix of the configuration file to
 * use.
 *
 * Each run of the server will use a different properties file. For the i-th
 * run, the path to the file is (prefix+i+".properties").
 *
 * There is strong coupling between this class and SocketServerTestCase. When
 * a test case in  SocketServerTestCase tears down its envrionment, it will
 * close its SocketAppender which will cause the SocketNode thread to die,
 * allowing the next test case to start. See the for loop within the main method
 * of this class.
 *
 * @author Ceki Gulcu */
public class ShortSocketServer {
  static Logger logger = Logger.getLogger(ShortSocketServer.class);

  public static void main(String[] args) throws Exception {
    int totalTests = 0;
    String prefix = null;

    if (args.length == 2) {
      totalTests = Integer.parseInt(args[0]);
      prefix = args[1];
    } else {
      usage("Wrong number of arguments.");
    }

    logger.debug("Listening on port " + SocketServerTestCase.PORT);

    ServerSocket serverSocket = new ServerSocket(SocketServerTestCase.PORT);

<<<<<<< HEAD
    MDC.put("hostID", "shortSocketServer");

    for (int i = 1; i <= totalTests; i++) {
      PropertyConfigurator.configure(prefix + i + ".properties");
      logger.debug("Waiting to accept a new client.");

      Socket socket = serverSocket.accept();
      logger.debug("Connected to client at " + socket.getInetAddress());
      logger.debug("Starting new socket node.");

      SocketNode sn = new SocketNode(socket, LogManager.getLoggerRepository());
      Thread t = new Thread(sn);
      t.start();
      // sn will die when an incoming connection is closed.
      t.join();
    }
  }

  static void usage(String msg) {
=======
      MDC.put("hostID", "shortSocketServer");

      for(int i = 1; i <= totalTests; i++) {
	PropertyConfigurator.configure(prefix+i+".properties");
	LogLog.debug("Waiting to accept a new client.");
	Socket socket = serverSocket.accept();
	LogLog.debug("Connected to client at " + socket.getInetAddress());
	LogLog.debug("Starting new socket node.");	
	SocketNode sn = new SocketNode(socket, LogManager.getLoggerRepository());
	Thread t = new Thread(sn);
	t.start(); 
	t.join();
      }
  }

  
  static
  void usage(String msg) {
>>>>>>> 71f99d5a
    System.err.println(msg);
    System.err.println(
      "Usage: java " + ShortSocketServer.class.getName()
      + " totalTests configFilePrefix");
    System.exit(1);
  }
}<|MERGE_RESOLUTION|>--- conflicted
+++ resolved
@@ -5,15 +5,9 @@
  * The ASF licenses this file to You under the Apache License, Version 2.0
  * (the "License"); you may not use this file except in compliance with
  * the License.  You may obtain a copy of the License at
-<<<<<<< HEAD
- *
- *      http://www.apache.org/licenses/LICENSE-2.0
- *
-=======
  * 
  *      http://www.apache.org/licenses/LICENSE-2.0
  * 
->>>>>>> 71f99d5a
  * Unless required by applicable law or agreed to in writing, software
  * distributed under the License is distributed on an "AS IS" BASIS,
  * WITHOUT WARRANTIES OR CONDITIONS OF ANY KIND, either express or implied.
@@ -21,18 +15,16 @@
  * limitations under the License.
  */
 
+
 package org.apache.log4j.net;
 
+import java.net.Socket;
+import java.net.ServerSocket;
+import java.io.IOException;
+
+import org.apache.log4j.Logger;
 import org.apache.log4j.LogManager;
-import org.apache.log4j.Logger;
-import org.apache.log4j.MDC;
 import org.apache.log4j.PropertyConfigurator;
-<<<<<<< HEAD
-import org.apache.log4j.net.SocketNode;
-
-import java.net.ServerSocket;
-import java.net.Socket;
-=======
 import org.apache.log4j.MDC;
 import org.apache.log4j.helpers.LogLog;
 import org.apache.log4j.net.SocketNode;
@@ -48,65 +40,28 @@
  * (prefix+i+".properties").
  *
  * @author Ceki Gulcu */
->>>>>>> 71f99d5a
 
+public class ShortSocketServer  {
 
-/**
- * This SocketServer exits after certain number of connections from a
- * client. This number is determined the totalsTest parameter, that is
- * the first argument on the commmand line. The second argument,
- * prefix, determines the prefix of the configuration file to
- * use.
- *
- * Each run of the server will use a different properties file. For the i-th
- * run, the path to the file is (prefix+i+".properties").
- *
- * There is strong coupling between this class and SocketServerTestCase. When
- * a test case in  SocketServerTestCase tears down its envrionment, it will
- * close its SocketAppender which will cause the SocketNode thread to die,
- * allowing the next test case to start. See the for loop within the main method
- * of this class.
- *
- * @author Ceki Gulcu */
-public class ShortSocketServer {
-  static Logger logger = Logger.getLogger(ShortSocketServer.class);
+  static Logger cat = Logger.getLogger(ShortSocketServer.class);
 
-  public static void main(String[] args) throws Exception {
+  public 
+  static 
+  void main(String args[]) throws Exception {
     int totalTests = 0;
     String prefix = null;
 
-    if (args.length == 2) {
+    if(args.length == 2) {
       totalTests = Integer.parseInt(args[0]);
       prefix = args[1];
     } else {
-      usage("Wrong number of arguments.");
+      usage("Wrong number of arguments."); 
     }
+    
 
-    logger.debug("Listening on port " + SocketServerTestCase.PORT);
+      LogLog.debug("Listening on port " + SocketServerTestCase.PORT);
+      ServerSocket serverSocket = new ServerSocket(SocketServerTestCase.PORT);
 
-    ServerSocket serverSocket = new ServerSocket(SocketServerTestCase.PORT);
-
-<<<<<<< HEAD
-    MDC.put("hostID", "shortSocketServer");
-
-    for (int i = 1; i <= totalTests; i++) {
-      PropertyConfigurator.configure(prefix + i + ".properties");
-      logger.debug("Waiting to accept a new client.");
-
-      Socket socket = serverSocket.accept();
-      logger.debug("Connected to client at " + socket.getInetAddress());
-      logger.debug("Starting new socket node.");
-
-      SocketNode sn = new SocketNode(socket, LogManager.getLoggerRepository());
-      Thread t = new Thread(sn);
-      t.start();
-      // sn will die when an incoming connection is closed.
-      t.join();
-    }
-  }
-
-  static void usage(String msg) {
-=======
       MDC.put("hostID", "shortSocketServer");
 
       for(int i = 1; i <= totalTests; i++) {
@@ -125,11 +80,9 @@
   
   static
   void usage(String msg) {
->>>>>>> 71f99d5a
     System.err.println(msg);
     System.err.println(
-      "Usage: java " + ShortSocketServer.class.getName()
-      + " totalTests configFilePrefix");
+      "Usage: java " +ShortSocketServer.class.getName() + " totalTests configFilePrefix");
     System.exit(1);
-  }
+  }    
 }