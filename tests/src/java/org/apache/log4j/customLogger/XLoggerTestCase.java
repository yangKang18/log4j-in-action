/*
 * Licensed to the Apache Software Foundation (ASF) under one or more
 * contributor license agreements.  See the NOTICE file distributed with
 * this work for additional information regarding copyright ownership.
 * The ASF licenses this file to You under the Apache License, Version 2.0
 * (the "License"); you may not use this file except in compliance with
 * the License.  You may obtain a copy of the License at
<<<<<<< HEAD
 *
 *      http://www.apache.org/licenses/LICENSE-2.0
 *
=======
 * 
 *      http://www.apache.org/licenses/LICENSE-2.0
 * 
>>>>>>> 71f99d5a
 * Unless required by applicable law or agreed to in writing, software
 * distributed under the License is distributed on an "AS IS" BASIS,
 * WITHOUT WARRANTIES OR CONDITIONS OF ANY KIND, either express or implied.
 * See the License for the specific language governing permissions and
 * limitations under the License.
 */

package org.apache.log4j.customLogger;

import junit.framework.Test;
import junit.framework.TestCase;
import junit.framework.TestSuite;

import org.apache.log4j.LogManager;
import org.apache.log4j.Logger;
import org.apache.log4j.joran.JoranConfigurator;
import org.apache.log4j.util.*;

/**
   Tests handling of custom loggers.

   @author Ceki G&uuml;lc&uuml;
*/
public class XLoggerTestCase extends TestCase {
  static String FILTERED = "output/filtered";
  static XLogger logger = (XLogger) XLogger.getLogger(XLoggerTestCase.class);

  public XLoggerTestCase(String name) {
    super(name);
  }

  public void tearDown() {
    logger.getLoggerRepository().resetConfiguration();
  }

  public void test1() throws Exception {
    common(1);
  }

  public void test2() throws Exception {
    common(2);
  }

  void common(int number) throws Exception {
    JoranConfigurator jc = new JoranConfigurator();
    jc.doConfigure("input/xml/customLogger" + number + ".xml", LogManager.getLoggerRepository());

    int i = -1;
    Logger root = Logger.getRootLogger();

    logger.trace("Message " + ++i);
    logger.debug("Message " + ++i);
    logger.warn("Message " + ++i);
    logger.error("Message " + ++i);
    logger.fatal("Message " + ++i);

    Exception e = new Exception("Just testing");
    logger.debug("Message " + ++i, e);

    Transformer.transform(
      "output/temp", FILTERED,
      new Filter[] {
        new LineNumberFilter(), new SunReflectFilter(),
        new JunitTestRunnerFilter()
      });
<<<<<<< HEAD
    assertTrue(Compare.compare(FILTERED, "witness/xml/customLogger." + number));
=======
    assertTrue(Compare.compare(FILTERED, "witness/customLogger."+number));

>>>>>>> 71f99d5a
  }

  public static Test suite() {
    TestSuite suite = new TestSuite();
    suite.addTest(new XLoggerTestCase("test1"));
    suite.addTest(new XLoggerTestCase("test2"));
    return suite;
  }
}<|MERGE_RESOLUTION|>--- conflicted
+++ resolved
@@ -5,15 +5,9 @@
  * The ASF licenses this file to You under the Apache License, Version 2.0
  * (the "License"); you may not use this file except in compliance with
  * the License.  You may obtain a copy of the License at
-<<<<<<< HEAD
- *
- *      http://www.apache.org/licenses/LICENSE-2.0
- *
-=======
  * 
  *      http://www.apache.org/licenses/LICENSE-2.0
  * 
->>>>>>> 71f99d5a
  * Unless required by applicable law or agreed to in writing, software
  * distributed under the License is distributed on an "AS IS" BASIS,
  * WITHOUT WARRANTIES OR CONDITIONS OF ANY KIND, either express or implied.
@@ -23,25 +17,27 @@
 
 package org.apache.log4j.customLogger;
 
-import junit.framework.Test;
+import org.apache.log4j.xml.DOMConfigurator;
+import org.apache.log4j.Logger;
+import org.apache.log4j.Level;
+
+import org.apache.log4j.util.*;
+
 import junit.framework.TestCase;
 import junit.framework.TestSuite;
-
-import org.apache.log4j.LogManager;
-import org.apache.log4j.Logger;
-import org.apache.log4j.joran.JoranConfigurator;
-import org.apache.log4j.util.*;
+import junit.framework.Test;
 
 /**
    Tests handling of custom loggers.
-
+   
    @author Ceki G&uuml;lc&uuml;
 */
 public class XLoggerTestCase extends TestCase {
+
   static String FILTERED = "output/filtered";
   static XLogger logger = (XLogger) XLogger.getLogger(XLoggerTestCase.class);
 
-  public XLoggerTestCase(String name) {
+  public XLoggerTestCase(String name){
     super(name);
   }
 
@@ -49,27 +45,20 @@
     logger.getLoggerRepository().resetConfiguration();
   }
 
-  public void test1() throws Exception {
-    common(1);
-  }
-
-  public void test2() throws Exception {
-    common(2);
-  }
+  public void test1()  throws Exception  { common(1); }
+  public void test2()  throws Exception  { common(2); }
 
   void common(int number) throws Exception {
-    JoranConfigurator jc = new JoranConfigurator();
-    jc.doConfigure("input/xml/customLogger" + number + ".xml", LogManager.getLoggerRepository());
+    DOMConfigurator.configure("input/xml/customLogger"+number+".xml");
 
     int i = -1;
     Logger root = Logger.getRootLogger();
 
     logger.trace("Message " + ++i);
     logger.debug("Message " + ++i);
-    logger.warn("Message " + ++i);
+    logger.warn ("Message " + ++i);
     logger.error("Message " + ++i);
     logger.fatal("Message " + ++i);
-
     Exception e = new Exception("Just testing");
     logger.debug("Message " + ++i, e);
 
@@ -79,12 +68,8 @@
         new LineNumberFilter(), new SunReflectFilter(),
         new JunitTestRunnerFilter()
       });
-<<<<<<< HEAD
-    assertTrue(Compare.compare(FILTERED, "witness/xml/customLogger." + number));
-=======
     assertTrue(Compare.compare(FILTERED, "witness/customLogger."+number));
 
->>>>>>> 71f99d5a
   }
 
   public static Test suite() {
