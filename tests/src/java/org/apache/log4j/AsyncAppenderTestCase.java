/*
 * Licensed to the Apache Software Foundation (ASF) under one or more
 * contributor license agreements.  See the NOTICE file distributed with
 * this work for additional information regarding copyright ownership.
 * The ASF licenses this file to You under the Apache License, Version 2.0
 * (the "License"); you may not use this file except in compliance with
 * the License.  You may obtain a copy of the License at
<<<<<<< HEAD
 *
 *      http://www.apache.org/licenses/LICENSE-2.0
 *
=======
 * 
 *      http://www.apache.org/licenses/LICENSE-2.0
 * 
>>>>>>> 71f99d5a
 * Unless required by applicable law or agreed to in writing, software
 * distributed under the License is distributed on an "AS IS" BASIS,
 * WITHOUT WARRANTIES OR CONDITIONS OF ANY KIND, either express or implied.
 * See the License for the specific language governing permissions and
 * limitations under the License.
 */

package org.apache.log4j;

import junit.framework.TestCase;

import org.apache.log4j.spi.LoggingEvent;

import java.util.Enumeration;
import java.util.Vector;

<<<<<<< HEAD
=======
import org.apache.log4j.*;
import org.apache.log4j.spi.LoggingEvent;
import org.apache.log4j.varia.NullAppender;
>>>>>>> 71f99d5a

/**
 *  Tests for AsyncAppender.
 *
 * @author Curt Arnold
 *
 */
public final class AsyncAppenderTestCase extends TestCase {
  /**
   * root logger.
   */
  private final Logger root = Logger.getRootLogger();

  /**
   * appender under test.
   */
  private AsyncAppender asyncAppender;

  /**
   * Create new instance of test.
   * @param name test name.
   */
  public AsyncAppenderTestCase(final String name) {
    super(name);
  }

  /**
   * Create a vector appender with a 10 ms delay.
   * @return new VectorAppender.
   */
  private static VectorAppender createDelayedAppender() {
    VectorAppender vectorAppender = new VectorAppender();
    vectorAppender.setDelay(10);

    return vectorAppender;
  }

  /**
   * Create new appender and attach to root logger.
   * @param wrappedAppender appender wrapped by async logger.
   * @param bufferSize buffer size.
   * @return new AsyncAppender.
   */
  private static AsyncAppender createAsyncAppender(
    final Appender wrappedAppender, final int bufferSize) {
    AsyncAppender async = new AsyncAppender();
    async.addAppender(wrappedAppender);
    async.setBufferSize(bufferSize);
    async.activateOptions();
    Logger.getRootLogger().addAppender(async);

    return async;
  }

<<<<<<< HEAD
  /**
   * Performs post test cleanup.
   */
  public void tearDown() {
    if (asyncAppender != null) {
      asyncAppender.close();
    }

    LogManager.shutdown();
  }

  /**
   * Tests writing to an AsyncAppender after calling close.
   */
  public void testClose() {
    VectorAppender vectorAppender = createDelayedAppender();
    asyncAppender =
      createAsyncAppender(vectorAppender, AsyncAppender.DEFAULT_BUFFER_SIZE);
    asyncAppender.setName("async-testClose");
=======
  public void tearDown() {
    LogManager.shutdown();
  }

  // this test checks whether it is possible to write to a closed AsyncAppender
  public void closeTest() throws Exception {    
    Logger root = Logger.getRootLogger();
    Layout layout = new SimpleLayout();
    VectorAppender vectorAppender = new VectorAppender();
    AsyncAppender asyncAppender = new AsyncAppender();
    asyncAppender.setName("async-CloseTest");
    asyncAppender.addAppender(vectorAppender);
    root.addAppender(asyncAppender); 
>>>>>>> 71f99d5a

    root.debug("m1");
    asyncAppender.close();
    root.debug("m2");

    Vector v = vectorAppender.getVector();
<<<<<<< HEAD
    assertEquals(1, v.size());
    assertTrue(vectorAppender.isClosed());
  }

  /**
   * Tests that bad appenders do not silently fail forever
   * on the dispatching thread.
   *
   * @throws InterruptedException if test is interrupted while sleeping.
   */
  public void testBadAppender() throws InterruptedException {
    Appender nullPointerAppender = new NullPointerAppender();
    asyncAppender =
      createAsyncAppender(
        nullPointerAppender, AsyncAppender.DEFAULT_BUFFER_SIZE);

    //
    //  NullPointerException should kill dispatching thread
    //     before sleep returns.
    root.info("Message");
    Thread.sleep(100);

    try {
      //
      //   subsequent call should be synchronous
      //     and result in a NullPointerException on this thread.
      root.info("Message");
      fail("Should have thrown exception");
    } catch (NullPointerException ex) {
      assertNotNull(ex);
    }
  }

  /**
   * Test logging to AsyncAppender from many threads.
   * @throws InterruptedException if test is interrupted while sleeping.
   */
  public void testManyLoggingThreads() throws InterruptedException {
    BlockableVectorAppender blockableAppender = new BlockableVectorAppender();
    asyncAppender = createAsyncAppender(blockableAppender, 5);

    //
    //   create threads
    //
    final int threadCount = 10;
    Thread[] threads = new Thread[threadCount];
    final int repetitions = 20;
    Greeter greeter = new Greeter(root, repetitions);

    for (int i = 0; i < threads.length; i++) {
      threads[i] = new Thread(greeter);
    }

    //
    //   block underlying appender
    synchronized (blockableAppender.getMonitor()) {
      //
      //   start threads holding for queue to open up
      for (int i = 0; i < threads.length; i++) {
        threads[i].start();
      }
    }

    //   dispatcher now running free
    //
    //   wait until all threads complete
    for (int i = 0; i < threads.length; i++) {
      threads[i].join(2000);
      assertFalse(threads[i].isAlive());
    }

    asyncAppender.close();
    assertEquals(
      threadCount * repetitions, blockableAppender.getVector().size());
  }

  /**
   *  Tests interruption handling on logging threads.

   * @throws InterruptedException if test is interrupted while sleeping.
   */
  public void testInterruptWhileLogging() throws InterruptedException {
    BlockableVectorAppender blockableAppender = new BlockableVectorAppender();
    asyncAppender = createAsyncAppender(blockableAppender, 5);

    Thread greeter = new Thread(new Greeter(root, 100));

    synchronized (blockableAppender.getMonitor()) {
      //  Start greeter
      greeter.start();

      //   Give it enough time to fill buffer
      Thread.sleep(100);

      //
      //   Interrupt should stop greeter after next logging event
      greeter.interrupt();
    }

    greeter.join();
    asyncAppender.close();

    Vector events = blockableAppender.getVector();

    //
    //   0-5 popped off of buffer by dispatcher before being blocked
    //   5 in buffer before it filled up
    //   1 before Thread.sleep in greeter
    assertTrue(events.size() <= 11);
  }

  /**
   *  Tests interruption handling in AsyncAppender.close.
   *
   * @throws InterruptedException if test is interrupted while sleeping.
   *
   */
  public void testInterruptWhileClosing() throws InterruptedException {
    BlockableVectorAppender blockableAppender = new BlockableVectorAppender();
    asyncAppender = createAsyncAppender(blockableAppender, 5);

    Thread greeter = new Thread(new Greeter(root, 100));
    Thread closer = new Thread(new Closer(asyncAppender));

    synchronized (blockableAppender.getMonitor()) {
      greeter.start();
      Thread.sleep(100);
      closer.start();
      Thread.sleep(100);
      closer.interrupt();
    }

    greeter.join();
    closer.join();
  }

  /**
   *  Tests killing the dispatch thread.
   *
   * @throws InterruptedException if test is interrupted while sleeping.
   *
   */
  public void testInterruptDispatcher() throws InterruptedException {
    BlockableVectorAppender blockableAppender = new BlockableVectorAppender();
    asyncAppender = createAsyncAppender(blockableAppender, 5);
    assertTrue(asyncAppender.getAllAppenders().hasMoreElements());
    root.info("Hello, World");

    //
    //  sleep long enough for that to get dispatched
    //
    Thread.sleep(50);

    Thread dispatcher = blockableAppender.getDispatcher();
    assertNotNull(dispatcher);
    dispatcher.interrupt();
    Thread.sleep(50);
    root.info("Hello, World");

    //
    //  interrupting the dispatch thread should
    //     degrade to synchronous dispatching of logging requests
    Enumeration iter = asyncAppender.getAllAppenders();
    assertTrue(iter.hasMoreElements());
    assertSame(blockableAppender, iter.nextElement());
    assertFalse(iter.hasMoreElements());
    assertEquals(2, blockableAppender.getVector().size());
  }

  /**
   * Tests getBufferSize.
   */
  public void testGetBufferSize() {
    asyncAppender = new AsyncAppender();
    assertEquals(
      AsyncAppender.DEFAULT_BUFFER_SIZE, asyncAppender.getBufferSize());
  }

  /**
   * Tests setBufferSize(0).
   */
  public void testSetBufferSizeZero() {
    VectorAppender vectorAppender = createDelayedAppender();
    asyncAppender = createAsyncAppender(vectorAppender, 0);
    assertEquals(1, asyncAppender.getBufferSize());

    //
    //   any logging request will deadlock.
    root.debug("m1");
    root.debug("m2");
    asyncAppender.close();

    Vector v = vectorAppender.getVector();
    assertEquals(2, v.size());
  }

  /**
   * Tests setBufferSize(-10).
   */
  public void testSetBufferSizeNegative() {
    asyncAppender = new AsyncAppender();

    try {
      asyncAppender.setBufferSize(-10);
      fail("Should have thrown NegativeArraySizeException");
    } catch (NegativeArraySizeException ex) {
      assertNotNull(ex);
    }
  }

  /**
   * Tests getAllAppenders.
   */
  public void testGetAllAppenders() {
    VectorAppender vectorAppender = createDelayedAppender();
    asyncAppender = createAsyncAppender(vectorAppender, 5);

    Enumeration iter = asyncAppender.getAllAppenders();
    assertTrue(iter.hasMoreElements());
    assertSame(vectorAppender, iter.nextElement());
    assertFalse(iter.hasMoreElements());
  }

  /**
   * Tests getAppender.
   */
  public void testGetAppender() {
    VectorAppender vectorAppender = createDelayedAppender();
    vectorAppender.setName("test");
    asyncAppender = createAsyncAppender(vectorAppender, 5);

    Appender appender = asyncAppender.getAppender("test");
    assertSame(vectorAppender, appender);
  }

  /**
   * Test getLocationInfo.
   */
  public void testGetLocationInfo() {
    asyncAppender = new AsyncAppender();
    assertFalse(asyncAppender.getLocationInfo());
  }

  /**
   * Tests isAttached.
   */
  public void testIsAttached() {
    VectorAppender vectorAppender = createDelayedAppender();
    asyncAppender = createAsyncAppender(vectorAppender, 5);
    assertTrue(asyncAppender.isAttached(vectorAppender));
    assertFalse(asyncAppender.isAttached(asyncAppender));
    assertFalse(asyncAppender.isAttached(new BlockableVectorAppender()));
  }

  /**
   * Tests requiresLayout.
   *
   * @deprecated feature under test is deprecated.
   */
  public void testRequiresLayout() {
    asyncAppender = new AsyncAppender();
    assertFalse(asyncAppender.requiresLayout());
  }

  /**
   * Tests removeAllAppenders.
   */
  public void testRemoveAllAppenders() {
    VectorAppender vectorAppender = createDelayedAppender();
    asyncAppender = new AsyncAppender();
    asyncAppender.addAppender(vectorAppender);
    assertTrue(asyncAppender.getAllAppenders().hasMoreElements());
    asyncAppender.removeAllAppenders();

    Enumeration iter = asyncAppender.getAllAppenders();
    assertTrue((iter == null) || !iter.hasMoreElements());
  }

  /**
   * Tests removeAppender(Appender).
   */
  public void testRemoveAppender() {
    VectorAppender vectorAppender = createDelayedAppender();
    vectorAppender.setName("test");
    asyncAppender = new AsyncAppender();
    asyncAppender.addAppender(vectorAppender);
    assertTrue(asyncAppender.getAllAppenders().hasMoreElements());

    VectorAppender appender2 = new VectorAppender();
    appender2.setName("test");
    asyncAppender.removeAppender(appender2);
    assertTrue(asyncAppender.getAllAppenders().hasMoreElements());
    asyncAppender.removeAppender(vectorAppender);
    assertFalse(asyncAppender.getAllAppenders().hasMoreElements());
  }

  /**
   * Tests removeAppender(String).
   */
  public void testRemoveAppenderByName() {
    VectorAppender vectorAppender = createDelayedAppender();
    vectorAppender.setName("test");
    asyncAppender = new AsyncAppender();
    asyncAppender.addAppender(vectorAppender);
    assertTrue(asyncAppender.getAllAppenders().hasMoreElements());
    asyncAppender.removeAppender("TEST");
    assertTrue(asyncAppender.getAllAppenders().hasMoreElements());
    asyncAppender.removeAppender("test");
    assertFalse(asyncAppender.getAllAppenders().hasMoreElements());
  }

    /**
     * Tests discarding of messages when buffer is full.
     */
    public void testDiscard() {
        BlockableVectorAppender blockableAppender = new BlockableVectorAppender();
        asyncAppender = createAsyncAppender(blockableAppender, 5);
        assertTrue(asyncAppender.getBlocking());
        asyncAppender.setBlocking(false);
        assertFalse(asyncAppender.getBlocking());
        Greeter greeter = new Greeter(root, 100);
        synchronized(blockableAppender.getMonitor()) {
            greeter.run();
            root.error("That's all folks.");
        }
        asyncAppender.close();
        Vector events = blockableAppender.getVector();
        //
        //  0-5 event pulled from buffer by dispatcher before blocking
        //  5 events in buffer
        //  1 summary event
        //
        assertTrue(events.size() <= 11);
        //
        //  last message should start with "Discarded"
        LoggingEvent event = (LoggingEvent) events.get(events.size() - 1);
        assertEquals("Discarded", event.getMessage().toString().substring(0, 9));
        assertSame(Level.ERROR, event.getLevel());
        for (int i = 0; i < events.size() - 1; i++) {
            event = (LoggingEvent) events.get(i);
            assertEquals("Hello, World", event.getMessage().toString());
        }
    }


=======
    assertEquals(v.size(), 1);
  }

  // this test checks whether appenders embedded within an AsyncAppender are also 
  // closed 
  public void test2() {
    Logger root = Logger.getRootLogger();
    Layout layout = new SimpleLayout();
    VectorAppender vectorAppender = new VectorAppender();
    AsyncAppender asyncAppender = new AsyncAppender();
    asyncAppender.setName("async-test2");
    asyncAppender.addAppender(vectorAppender);
    root.addAppender(asyncAppender); 

    root.debug("m1");
    asyncAppender.close();
    root.debug("m2");
    
    Vector v = vectorAppender.getVector();
    assertEquals(v.size(), 1);
    assertTrue(vectorAppender.isClosed());
  }

  // this test checks whether appenders embedded within an AsyncAppender are also 
  // closed 
  public void test3() {
    int LEN = 200;
    Logger root = Logger.getRootLogger();
    Layout layout = new SimpleLayout();
    VectorAppender vectorAppender = new VectorAppender();
    AsyncAppender asyncAppender = new AsyncAppender();
    asyncAppender.setName("async-test3");
    asyncAppender.addAppender(vectorAppender);
    root.addAppender(asyncAppender); 

    for(int i = 0; i < LEN; i++) {
      root.debug("message"+i);
    }
    
    System.out.println("Done loop.");
    System.out.flush();
    asyncAppender.close();
    root.debug("m2");
    
    Vector v = vectorAppender.getVector();
    assertEquals(v.size(), LEN);
    assertTrue(vectorAppender.isClosed());
  }

    private static class NullPointerAppender extends AppenderSkeleton {
          public NullPointerAppender() {
          }


          /**
             This method is called by the {@link org.apache.log4j.AppenderSkeleton#doAppend}
             method.

          */
          public void append(org.apache.log4j.spi.LoggingEvent event) {
              throw new NullPointerException();
          }

          public void close() {
          }

          public boolean requiresLayout() {
            return false;
          }
    }


    /**
     * Tests that a bad appender will switch async back to sync.
     * See bug 23021
     * @since 1.2.12
     * @throws Exception thrown if Thread.sleep is interrupted
     */
    public void testBadAppender() throws Exception {
        Appender nullPointerAppender = new NullPointerAppender();
        AsyncAppender asyncAppender = new AsyncAppender();
        asyncAppender.addAppender(nullPointerAppender);
        asyncAppender.setBufferSize(5);
        asyncAppender.activateOptions();
        Logger root = Logger.getRootLogger();
        root.addAppender(nullPointerAppender);
        try {
           root.info("Message");
           Thread.sleep(10);
           root.info("Message");
           fail("Should have thrown exception");
        } catch(NullPointerException ex) {

        }
    }

>>>>>>> 71f99d5a
    /**
     * Tests location processing when buffer is full and locationInfo=true.
     * See bug 41186.
     */
    public void testLocationInfoTrue() {
        BlockableVectorAppender blockableAppender = new BlockableVectorAppender();
        AsyncAppender async = new AsyncAppender();
        async.addAppender(blockableAppender);
        async.setBufferSize(5);
        async.setLocationInfo(true);
        async.setBlocking(false);
        async.activateOptions();
        Logger rootLogger = Logger.getRootLogger();
        rootLogger.addAppender(async);
        Greeter greeter = new Greeter(rootLogger, 100);
        synchronized(blockableAppender.getMonitor()) {
            greeter.run();
            rootLogger.error("That's all folks.");
        }
        async.close();
        Vector events = blockableAppender.getVector();
        LoggingEvent initialEvent = (LoggingEvent) events.get(0);
        LoggingEvent discardEvent = (LoggingEvent) events.get(events.size() - 1);
        PatternLayout layout = new PatternLayout();
        layout.setConversionPattern("%C:%L %m%n");
        layout.activateOptions();
        String initialStr = layout.format(initialEvent);
        assertEquals(AsyncAppenderTestCase.class.getName(),
                initialStr.substring(0, AsyncAppenderTestCase.class.getName().length()));
        String discardStr = layout.format(discardEvent);
        assertEquals("?:? ", discardStr.substring(0, 4));
    }


    /**
     * Tests location processing when buffer is full and locationInfo=false.
     * See bug 41186.
     */
    public void testLocationInfoFalse() {
        BlockableVectorAppender blockableAppender = new BlockableVectorAppender();
        AsyncAppender async = new AsyncAppender();
        async.addAppender(blockableAppender);
        async.setBufferSize(5);
        async.setLocationInfo(false);
        async.setBlocking(false);
        async.activateOptions();
        Logger rootLogger = Logger.getRootLogger();
        rootLogger.addAppender(async);
        Greeter greeter = new Greeter(rootLogger, 100);
        synchronized(blockableAppender.getMonitor()) {
            greeter.run();
            rootLogger.error("That's all folks.");
        }
        async.close();
        Vector events = blockableAppender.getVector();
        LoggingEvent initialEvent = (LoggingEvent) events.get(0);
        LoggingEvent discardEvent = (LoggingEvent) events.get(events.size() - 1);
        PatternLayout layout = new PatternLayout();
        layout.setConversionPattern("%C:%L %m%n");
        layout.activateOptions();
        String initialStr = layout.format(initialEvent);
        assertEquals("?:? ", initialStr.substring(0, 4));
        String discardStr = layout.format(discardEvent);
        assertEquals("?:? ", discardStr.substring(0, 4));
    }

    /**
<<<<<<< HEAD
     * Tests behavior when wrapped appender
     *    makes log request on dispatch thread.
     *
     * See bug 30106
     */
    public void testLoggingInDispatcher() throws InterruptedException {
        BlockableVectorAppender appender = new BlockableVectorAppender();
        asyncAppender =
          createAsyncAppender(appender, 2);
        //
        //   triggers several log requests on dispatch thread
        //
        root.fatal("Anybody up there...");
        Thread.sleep(100);
        asyncAppender.close();

        Vector events = appender.getVector();
        //
        //  last message should start with "Discarded"
        LoggingEvent event = (LoggingEvent) events.get(events.size() - 1);
        assertEquals("Discarded", event.getMessage().toString().substring(0, 9));
    }


  /**
   * Appender that throws a NullPointerException on calls to append.
   * Used to test behavior of AsyncAppender when dispatching to
   * misbehaving appenders.
   */
  private static final class NullPointerAppender extends AppenderSkeleton {
    /**
     * Create new instance.
     */
    public NullPointerAppender() {
      super(true);
    }

    /**
     * {@inheritDoc}
     */
    public void append(final LoggingEvent event) {
      throw new NullPointerException();
    }

    /**
     * {@inheritDoc}
     */
    public void close() {
    }

    /**
     * {@inheritDoc}
     */
    public boolean requiresLayout() {
      return false;
    }
  }

  /**
   *  Logging request runnable.
   */
  private static final class Greeter implements Runnable {
    /**
     * Logger.
     */
    private final Logger logger;

    /**
     * Repetitions.
     */
    private final int repetitions;

    /**
     * Create new instance.
     * @param logger logger, may not be null.
     * @param repetitions repetitions.
     */
    public Greeter(final Logger logger, final int repetitions) {
      if (logger == null) {
        throw new IllegalArgumentException("logger");
      }

      this.logger = logger;
      this.repetitions = repetitions;
    }

    /**
     * {@inheritDoc}
     */
    public void run() {
      try {
        for (int i = 0; i < repetitions; i++) {
          logger.info("Hello, World");
          Thread.sleep(1);
        }
      } catch (InterruptedException ex) {
        Thread.currentThread().interrupt();
      }
    }
  }

  /**
   * Vector appender that can be explicitly blocked.
   */
  private static final class BlockableVectorAppender extends VectorAppender {
    /**
     * Monitor object used to block appender.
     */
    private final Object monitor = new Object();

    /**
     * Thread of last call to append.
     */
    private Thread dispatcher;

    /**
     * Create new instance.
     */
    public BlockableVectorAppender() {
      super();
    }

    /**
     * {@inheritDoc}
     */
    public void append(final LoggingEvent event) {
      synchronized (monitor) {
        dispatcher = Thread.currentThread();
        super.append(event);
          //
          //   if fatal, echo messages for testLoggingInDispatcher
          //
          if (event.getLevel() == Level.FATAL) {
              Logger logger = event.getLogger();
              logger.error(event.getMessage().toString());
              logger.warn(event.getMessage().toString());
              logger.info(event.getMessage().toString());
              logger.debug(event.getMessage().toString());
          }
      }
    }

    /**
     * Get monitor object.
     * @return monitor.
     */
    public Object getMonitor() {
      return monitor;
    }

    /**
     * Get thread of previous call to append.
     * @return thread, may be null.
     */
    public Thread getDispatcher() {
      synchronized (monitor) {
        return dispatcher;
      }
    }
  }

  /**
   * Closes appender.
   */
  private static final class Closer implements Runnable {
    /**
     * Appender.
     */
    private final AsyncAppender appender;

    /**
     * Create new instance.
     * @param appender appender, may not be null.
     */
    public Closer(final AsyncAppender appender) {
      if (appender == null) {
        throw new IllegalArgumentException("appender");
      }

      this.appender = appender;
    }

    /**
     * {@inheritDoc}
     */
    public void run() {
      appender.close();
    }
  }
=======
     *  Logging request runnable.
     */
    private static final class Greeter implements Runnable {
      /**
       * Logger.
       */
      private final Logger logger;

      /**
       * Repetitions.
       */
      private final int repetitions;

      /**
       * Create new instance.
       * @param logger logger, may not be null.
       * @param repetitions repetitions.
       */
      public Greeter(final Logger logger, final int repetitions) {
        if (logger == null) {
          throw new IllegalArgumentException("logger");
        }

        this.logger = logger;
        this.repetitions = repetitions;
      }

      /**
       * {@inheritDoc}
       */
      public void run() {
        try {
          for (int i = 0; i < repetitions; i++) {
            logger.info("Hello, World");
            Thread.sleep(1);
          }
        } catch (InterruptedException ex) {
          Thread.currentThread().interrupt();
        }
      }
    }



    /**
     * Vector appender that can be explicitly blocked.
     */
    private static final class BlockableVectorAppender extends VectorAppender {
      /**
       * Monitor object used to block appender.
       */
      private final Object monitor = new Object();

      /**
       * Thread of last call to append.
       */
      private Thread dispatcher;

      /**
       * Create new instance.
       */
      public BlockableVectorAppender() {
        super();
      }

      /**
       * {@inheritDoc}
       */
      public void append(final LoggingEvent event) {
        synchronized (monitor) {
          dispatcher = Thread.currentThread();
          super.append(event);
            //
            //   if fatal, echo messages for testLoggingInDispatcher
            //
            if (event.getLevel() == Level.FATAL) {
                Logger logger = Logger.getLogger(event.getLoggerName());
                logger.error(event.getMessage().toString());
                logger.warn(event.getMessage().toString());
                logger.info(event.getMessage().toString());
                logger.debug(event.getMessage().toString());
            }
        }
      }

      /**
       * Get monitor object.
       * @return monitor.
       */
      public Object getMonitor() {
        return monitor;
      }

      /**
       * Get thread of previous call to append.
       * @return thread, may be null.
       */
      public Thread getDispatcher() {
        synchronized (monitor) {
          return dispatcher;
        }
      }
    }


>>>>>>> 71f99d5a
}<|MERGE_RESOLUTION|>--- conflicted
+++ resolved
@@ -5,15 +5,9 @@
  * The ASF licenses this file to You under the Apache License, Version 2.0
  * (the "License"); you may not use this file except in compliance with
  * the License.  You may obtain a copy of the License at
-<<<<<<< HEAD
- *
- *      http://www.apache.org/licenses/LICENSE-2.0
- *
-=======
  * 
  *      http://www.apache.org/licenses/LICENSE-2.0
  * 
->>>>>>> 71f99d5a
  * Unless required by applicable law or agreed to in writing, software
  * distributed under the License is distributed on an "AS IS" BASIS,
  * WITHOUT WARRANTIES OR CONDITIONS OF ANY KIND, either express or implied.
@@ -24,93 +18,27 @@
 package org.apache.log4j;
 
 import junit.framework.TestCase;
-
-import org.apache.log4j.spi.LoggingEvent;
-
-import java.util.Enumeration;
+import junit.framework.TestSuite;
+import junit.framework.Test;
+
 import java.util.Vector;
 
-<<<<<<< HEAD
-=======
 import org.apache.log4j.*;
 import org.apache.log4j.spi.LoggingEvent;
 import org.apache.log4j.varia.NullAppender;
->>>>>>> 71f99d5a
 
 /**
- *  Tests for AsyncAppender.
- *
- * @author Curt Arnold
- *
+   A superficial but general test of log4j.
  */
-public final class AsyncAppenderTestCase extends TestCase {
-  /**
-   * root logger.
-   */
-  private final Logger root = Logger.getRootLogger();
-
-  /**
-   * appender under test.
-   */
-  private AsyncAppender asyncAppender;
-
-  /**
-   * Create new instance of test.
-   * @param name test name.
-   */
-  public AsyncAppenderTestCase(final String name) {
+public class AsyncAppenderTestCase extends TestCase {
+
+  public AsyncAppenderTestCase(String name) {
     super(name);
   }
 
-  /**
-   * Create a vector appender with a 10 ms delay.
-   * @return new VectorAppender.
-   */
-  private static VectorAppender createDelayedAppender() {
-    VectorAppender vectorAppender = new VectorAppender();
-    vectorAppender.setDelay(10);
-
-    return vectorAppender;
-  }
-
-  /**
-   * Create new appender and attach to root logger.
-   * @param wrappedAppender appender wrapped by async logger.
-   * @param bufferSize buffer size.
-   * @return new AsyncAppender.
-   */
-  private static AsyncAppender createAsyncAppender(
-    final Appender wrappedAppender, final int bufferSize) {
-    AsyncAppender async = new AsyncAppender();
-    async.addAppender(wrappedAppender);
-    async.setBufferSize(bufferSize);
-    async.activateOptions();
-    Logger.getRootLogger().addAppender(async);
-
-    return async;
-  }
-
-<<<<<<< HEAD
-  /**
-   * Performs post test cleanup.
-   */
-  public void tearDown() {
-    if (asyncAppender != null) {
-      asyncAppender.close();
-    }
-
-    LogManager.shutdown();
-  }
-
-  /**
-   * Tests writing to an AsyncAppender after calling close.
-   */
-  public void testClose() {
-    VectorAppender vectorAppender = createDelayedAppender();
-    asyncAppender =
-      createAsyncAppender(vectorAppender, AsyncAppender.DEFAULT_BUFFER_SIZE);
-    asyncAppender.setName("async-testClose");
-=======
+  public void setUp() {
+  }
+
   public void tearDown() {
     LogManager.shutdown();
   }
@@ -124,360 +52,12 @@
     asyncAppender.setName("async-CloseTest");
     asyncAppender.addAppender(vectorAppender);
     root.addAppender(asyncAppender); 
->>>>>>> 71f99d5a
 
     root.debug("m1");
     asyncAppender.close();
     root.debug("m2");
-
+    
     Vector v = vectorAppender.getVector();
-<<<<<<< HEAD
-    assertEquals(1, v.size());
-    assertTrue(vectorAppender.isClosed());
-  }
-
-  /**
-   * Tests that bad appenders do not silently fail forever
-   * on the dispatching thread.
-   *
-   * @throws InterruptedException if test is interrupted while sleeping.
-   */
-  public void testBadAppender() throws InterruptedException {
-    Appender nullPointerAppender = new NullPointerAppender();
-    asyncAppender =
-      createAsyncAppender(
-        nullPointerAppender, AsyncAppender.DEFAULT_BUFFER_SIZE);
-
-    //
-    //  NullPointerException should kill dispatching thread
-    //     before sleep returns.
-    root.info("Message");
-    Thread.sleep(100);
-
-    try {
-      //
-      //   subsequent call should be synchronous
-      //     and result in a NullPointerException on this thread.
-      root.info("Message");
-      fail("Should have thrown exception");
-    } catch (NullPointerException ex) {
-      assertNotNull(ex);
-    }
-  }
-
-  /**
-   * Test logging to AsyncAppender from many threads.
-   * @throws InterruptedException if test is interrupted while sleeping.
-   */
-  public void testManyLoggingThreads() throws InterruptedException {
-    BlockableVectorAppender blockableAppender = new BlockableVectorAppender();
-    asyncAppender = createAsyncAppender(blockableAppender, 5);
-
-    //
-    //   create threads
-    //
-    final int threadCount = 10;
-    Thread[] threads = new Thread[threadCount];
-    final int repetitions = 20;
-    Greeter greeter = new Greeter(root, repetitions);
-
-    for (int i = 0; i < threads.length; i++) {
-      threads[i] = new Thread(greeter);
-    }
-
-    //
-    //   block underlying appender
-    synchronized (blockableAppender.getMonitor()) {
-      //
-      //   start threads holding for queue to open up
-      for (int i = 0; i < threads.length; i++) {
-        threads[i].start();
-      }
-    }
-
-    //   dispatcher now running free
-    //
-    //   wait until all threads complete
-    for (int i = 0; i < threads.length; i++) {
-      threads[i].join(2000);
-      assertFalse(threads[i].isAlive());
-    }
-
-    asyncAppender.close();
-    assertEquals(
-      threadCount * repetitions, blockableAppender.getVector().size());
-  }
-
-  /**
-   *  Tests interruption handling on logging threads.
-
-   * @throws InterruptedException if test is interrupted while sleeping.
-   */
-  public void testInterruptWhileLogging() throws InterruptedException {
-    BlockableVectorAppender blockableAppender = new BlockableVectorAppender();
-    asyncAppender = createAsyncAppender(blockableAppender, 5);
-
-    Thread greeter = new Thread(new Greeter(root, 100));
-
-    synchronized (blockableAppender.getMonitor()) {
-      //  Start greeter
-      greeter.start();
-
-      //   Give it enough time to fill buffer
-      Thread.sleep(100);
-
-      //
-      //   Interrupt should stop greeter after next logging event
-      greeter.interrupt();
-    }
-
-    greeter.join();
-    asyncAppender.close();
-
-    Vector events = blockableAppender.getVector();
-
-    //
-    //   0-5 popped off of buffer by dispatcher before being blocked
-    //   5 in buffer before it filled up
-    //   1 before Thread.sleep in greeter
-    assertTrue(events.size() <= 11);
-  }
-
-  /**
-   *  Tests interruption handling in AsyncAppender.close.
-   *
-   * @throws InterruptedException if test is interrupted while sleeping.
-   *
-   */
-  public void testInterruptWhileClosing() throws InterruptedException {
-    BlockableVectorAppender blockableAppender = new BlockableVectorAppender();
-    asyncAppender = createAsyncAppender(blockableAppender, 5);
-
-    Thread greeter = new Thread(new Greeter(root, 100));
-    Thread closer = new Thread(new Closer(asyncAppender));
-
-    synchronized (blockableAppender.getMonitor()) {
-      greeter.start();
-      Thread.sleep(100);
-      closer.start();
-      Thread.sleep(100);
-      closer.interrupt();
-    }
-
-    greeter.join();
-    closer.join();
-  }
-
-  /**
-   *  Tests killing the dispatch thread.
-   *
-   * @throws InterruptedException if test is interrupted while sleeping.
-   *
-   */
-  public void testInterruptDispatcher() throws InterruptedException {
-    BlockableVectorAppender blockableAppender = new BlockableVectorAppender();
-    asyncAppender = createAsyncAppender(blockableAppender, 5);
-    assertTrue(asyncAppender.getAllAppenders().hasMoreElements());
-    root.info("Hello, World");
-
-    //
-    //  sleep long enough for that to get dispatched
-    //
-    Thread.sleep(50);
-
-    Thread dispatcher = blockableAppender.getDispatcher();
-    assertNotNull(dispatcher);
-    dispatcher.interrupt();
-    Thread.sleep(50);
-    root.info("Hello, World");
-
-    //
-    //  interrupting the dispatch thread should
-    //     degrade to synchronous dispatching of logging requests
-    Enumeration iter = asyncAppender.getAllAppenders();
-    assertTrue(iter.hasMoreElements());
-    assertSame(blockableAppender, iter.nextElement());
-    assertFalse(iter.hasMoreElements());
-    assertEquals(2, blockableAppender.getVector().size());
-  }
-
-  /**
-   * Tests getBufferSize.
-   */
-  public void testGetBufferSize() {
-    asyncAppender = new AsyncAppender();
-    assertEquals(
-      AsyncAppender.DEFAULT_BUFFER_SIZE, asyncAppender.getBufferSize());
-  }
-
-  /**
-   * Tests setBufferSize(0).
-   */
-  public void testSetBufferSizeZero() {
-    VectorAppender vectorAppender = createDelayedAppender();
-    asyncAppender = createAsyncAppender(vectorAppender, 0);
-    assertEquals(1, asyncAppender.getBufferSize());
-
-    //
-    //   any logging request will deadlock.
-    root.debug("m1");
-    root.debug("m2");
-    asyncAppender.close();
-
-    Vector v = vectorAppender.getVector();
-    assertEquals(2, v.size());
-  }
-
-  /**
-   * Tests setBufferSize(-10).
-   */
-  public void testSetBufferSizeNegative() {
-    asyncAppender = new AsyncAppender();
-
-    try {
-      asyncAppender.setBufferSize(-10);
-      fail("Should have thrown NegativeArraySizeException");
-    } catch (NegativeArraySizeException ex) {
-      assertNotNull(ex);
-    }
-  }
-
-  /**
-   * Tests getAllAppenders.
-   */
-  public void testGetAllAppenders() {
-    VectorAppender vectorAppender = createDelayedAppender();
-    asyncAppender = createAsyncAppender(vectorAppender, 5);
-
-    Enumeration iter = asyncAppender.getAllAppenders();
-    assertTrue(iter.hasMoreElements());
-    assertSame(vectorAppender, iter.nextElement());
-    assertFalse(iter.hasMoreElements());
-  }
-
-  /**
-   * Tests getAppender.
-   */
-  public void testGetAppender() {
-    VectorAppender vectorAppender = createDelayedAppender();
-    vectorAppender.setName("test");
-    asyncAppender = createAsyncAppender(vectorAppender, 5);
-
-    Appender appender = asyncAppender.getAppender("test");
-    assertSame(vectorAppender, appender);
-  }
-
-  /**
-   * Test getLocationInfo.
-   */
-  public void testGetLocationInfo() {
-    asyncAppender = new AsyncAppender();
-    assertFalse(asyncAppender.getLocationInfo());
-  }
-
-  /**
-   * Tests isAttached.
-   */
-  public void testIsAttached() {
-    VectorAppender vectorAppender = createDelayedAppender();
-    asyncAppender = createAsyncAppender(vectorAppender, 5);
-    assertTrue(asyncAppender.isAttached(vectorAppender));
-    assertFalse(asyncAppender.isAttached(asyncAppender));
-    assertFalse(asyncAppender.isAttached(new BlockableVectorAppender()));
-  }
-
-  /**
-   * Tests requiresLayout.
-   *
-   * @deprecated feature under test is deprecated.
-   */
-  public void testRequiresLayout() {
-    asyncAppender = new AsyncAppender();
-    assertFalse(asyncAppender.requiresLayout());
-  }
-
-  /**
-   * Tests removeAllAppenders.
-   */
-  public void testRemoveAllAppenders() {
-    VectorAppender vectorAppender = createDelayedAppender();
-    asyncAppender = new AsyncAppender();
-    asyncAppender.addAppender(vectorAppender);
-    assertTrue(asyncAppender.getAllAppenders().hasMoreElements());
-    asyncAppender.removeAllAppenders();
-
-    Enumeration iter = asyncAppender.getAllAppenders();
-    assertTrue((iter == null) || !iter.hasMoreElements());
-  }
-
-  /**
-   * Tests removeAppender(Appender).
-   */
-  public void testRemoveAppender() {
-    VectorAppender vectorAppender = createDelayedAppender();
-    vectorAppender.setName("test");
-    asyncAppender = new AsyncAppender();
-    asyncAppender.addAppender(vectorAppender);
-    assertTrue(asyncAppender.getAllAppenders().hasMoreElements());
-
-    VectorAppender appender2 = new VectorAppender();
-    appender2.setName("test");
-    asyncAppender.removeAppender(appender2);
-    assertTrue(asyncAppender.getAllAppenders().hasMoreElements());
-    asyncAppender.removeAppender(vectorAppender);
-    assertFalse(asyncAppender.getAllAppenders().hasMoreElements());
-  }
-
-  /**
-   * Tests removeAppender(String).
-   */
-  public void testRemoveAppenderByName() {
-    VectorAppender vectorAppender = createDelayedAppender();
-    vectorAppender.setName("test");
-    asyncAppender = new AsyncAppender();
-    asyncAppender.addAppender(vectorAppender);
-    assertTrue(asyncAppender.getAllAppenders().hasMoreElements());
-    asyncAppender.removeAppender("TEST");
-    assertTrue(asyncAppender.getAllAppenders().hasMoreElements());
-    asyncAppender.removeAppender("test");
-    assertFalse(asyncAppender.getAllAppenders().hasMoreElements());
-  }
-
-    /**
-     * Tests discarding of messages when buffer is full.
-     */
-    public void testDiscard() {
-        BlockableVectorAppender blockableAppender = new BlockableVectorAppender();
-        asyncAppender = createAsyncAppender(blockableAppender, 5);
-        assertTrue(asyncAppender.getBlocking());
-        asyncAppender.setBlocking(false);
-        assertFalse(asyncAppender.getBlocking());
-        Greeter greeter = new Greeter(root, 100);
-        synchronized(blockableAppender.getMonitor()) {
-            greeter.run();
-            root.error("That's all folks.");
-        }
-        asyncAppender.close();
-        Vector events = blockableAppender.getVector();
-        //
-        //  0-5 event pulled from buffer by dispatcher before blocking
-        //  5 events in buffer
-        //  1 summary event
-        //
-        assertTrue(events.size() <= 11);
-        //
-        //  last message should start with "Discarded"
-        LoggingEvent event = (LoggingEvent) events.get(events.size() - 1);
-        assertEquals("Discarded", event.getMessage().toString().substring(0, 9));
-        assertSame(Level.ERROR, event.getLevel());
-        for (int i = 0; i < events.size() - 1; i++) {
-            event = (LoggingEvent) events.get(i);
-            assertEquals("Hello, World", event.getMessage().toString());
-        }
-    }
-
-
-=======
     assertEquals(v.size(), 1);
   }
 
@@ -574,7 +154,6 @@
         }
     }
 
->>>>>>> 71f99d5a
     /**
      * Tests location processing when buffer is full and locationInfo=true.
      * See bug 41186.
@@ -642,197 +221,6 @@
     }
 
     /**
-<<<<<<< HEAD
-     * Tests behavior when wrapped appender
-     *    makes log request on dispatch thread.
-     *
-     * See bug 30106
-     */
-    public void testLoggingInDispatcher() throws InterruptedException {
-        BlockableVectorAppender appender = new BlockableVectorAppender();
-        asyncAppender =
-          createAsyncAppender(appender, 2);
-        //
-        //   triggers several log requests on dispatch thread
-        //
-        root.fatal("Anybody up there...");
-        Thread.sleep(100);
-        asyncAppender.close();
-
-        Vector events = appender.getVector();
-        //
-        //  last message should start with "Discarded"
-        LoggingEvent event = (LoggingEvent) events.get(events.size() - 1);
-        assertEquals("Discarded", event.getMessage().toString().substring(0, 9));
-    }
-
-
-  /**
-   * Appender that throws a NullPointerException on calls to append.
-   * Used to test behavior of AsyncAppender when dispatching to
-   * misbehaving appenders.
-   */
-  private static final class NullPointerAppender extends AppenderSkeleton {
-    /**
-     * Create new instance.
-     */
-    public NullPointerAppender() {
-      super(true);
-    }
-
-    /**
-     * {@inheritDoc}
-     */
-    public void append(final LoggingEvent event) {
-      throw new NullPointerException();
-    }
-
-    /**
-     * {@inheritDoc}
-     */
-    public void close() {
-    }
-
-    /**
-     * {@inheritDoc}
-     */
-    public boolean requiresLayout() {
-      return false;
-    }
-  }
-
-  /**
-   *  Logging request runnable.
-   */
-  private static final class Greeter implements Runnable {
-    /**
-     * Logger.
-     */
-    private final Logger logger;
-
-    /**
-     * Repetitions.
-     */
-    private final int repetitions;
-
-    /**
-     * Create new instance.
-     * @param logger logger, may not be null.
-     * @param repetitions repetitions.
-     */
-    public Greeter(final Logger logger, final int repetitions) {
-      if (logger == null) {
-        throw new IllegalArgumentException("logger");
-      }
-
-      this.logger = logger;
-      this.repetitions = repetitions;
-    }
-
-    /**
-     * {@inheritDoc}
-     */
-    public void run() {
-      try {
-        for (int i = 0; i < repetitions; i++) {
-          logger.info("Hello, World");
-          Thread.sleep(1);
-        }
-      } catch (InterruptedException ex) {
-        Thread.currentThread().interrupt();
-      }
-    }
-  }
-
-  /**
-   * Vector appender that can be explicitly blocked.
-   */
-  private static final class BlockableVectorAppender extends VectorAppender {
-    /**
-     * Monitor object used to block appender.
-     */
-    private final Object monitor = new Object();
-
-    /**
-     * Thread of last call to append.
-     */
-    private Thread dispatcher;
-
-    /**
-     * Create new instance.
-     */
-    public BlockableVectorAppender() {
-      super();
-    }
-
-    /**
-     * {@inheritDoc}
-     */
-    public void append(final LoggingEvent event) {
-      synchronized (monitor) {
-        dispatcher = Thread.currentThread();
-        super.append(event);
-          //
-          //   if fatal, echo messages for testLoggingInDispatcher
-          //
-          if (event.getLevel() == Level.FATAL) {
-              Logger logger = event.getLogger();
-              logger.error(event.getMessage().toString());
-              logger.warn(event.getMessage().toString());
-              logger.info(event.getMessage().toString());
-              logger.debug(event.getMessage().toString());
-          }
-      }
-    }
-
-    /**
-     * Get monitor object.
-     * @return monitor.
-     */
-    public Object getMonitor() {
-      return monitor;
-    }
-
-    /**
-     * Get thread of previous call to append.
-     * @return thread, may be null.
-     */
-    public Thread getDispatcher() {
-      synchronized (monitor) {
-        return dispatcher;
-      }
-    }
-  }
-
-  /**
-   * Closes appender.
-   */
-  private static final class Closer implements Runnable {
-    /**
-     * Appender.
-     */
-    private final AsyncAppender appender;
-
-    /**
-     * Create new instance.
-     * @param appender appender, may not be null.
-     */
-    public Closer(final AsyncAppender appender) {
-      if (appender == null) {
-        throw new IllegalArgumentException("appender");
-      }
-
-      this.appender = appender;
-    }
-
-    /**
-     * {@inheritDoc}
-     */
-    public void run() {
-      appender.close();
-    }
-  }
-=======
      *  Logging request runnable.
      */
     private static final class Greeter implements Runnable {
@@ -938,5 +326,4 @@
     }
 
 
->>>>>>> 71f99d5a
 }