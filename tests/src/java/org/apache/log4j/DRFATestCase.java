/*
 * Licensed to the Apache Software Foundation (ASF) under one or more
 * contributor license agreements.  See the NOTICE file distributed with
 * this work for additional information regarding copyright ownership.
 * The ASF licenses this file to You under the Apache License, Version 2.0
 * (the "License"); you may not use this file except in compliance with
 * the License.  You may obtain a copy of the License at
 * 
 *      http://www.apache.org/licenses/LICENSE-2.0
 * 
 * Unless required by applicable law or agreed to in writing, software
 * distributed under the License is distributed on an "AS IS" BASIS,
 * WITHOUT WARRANTIES OR CONDITIONS OF ANY KIND, either express or implied.
 * See the License for the specific language governing permissions and
 * limitations under the License.
 */

package org.apache.log4j;

import junit.framework.TestCase;

import java.io.File;
import java.io.IOException;
import java.util.Calendar;
import java.util.TimeZone;
import java.util.Date;
import java.text.SimpleDateFormat;

/**
   Exhaustive test of the DailyRollingFileAppender compute algorithm.

   @author Ceki G&uuml;lc&uuml;
   @author Curt Arnold
 */
public class DRFATestCase extends TestCase {

    /**
     * Create new test.
     * @param name test name.
     */
  public DRFATestCase(final String name) {
    super(name);
  }

    /**
     * Reset configuration after every test.
     */
  public void tearDown() {
      LogManager.resetConfiguration();
  }

    /**
     * Test prediction of check period.
<<<<<<< HEAD
     * @deprecated since class under test is deprecated.
=======
>>>>>>> 71f99d5a
     */
  public
  void testComputeCheckPeriod() {
    DailyRollingFileAppender drfa = new DailyRollingFileAppender();
    drfa.setName("testComputeCheckPeriod");
    drfa.setDatePattern("yyyy-MM-dd.'log'");
    drfa.activateOptions();

    int x = drfa.computeCheckPeriod();
    int y = DailyRollingFileAppender.TOP_OF_DAY;
    assertEquals(drfa.computeCheckPeriod(),
         DailyRollingFileAppender.TOP_OF_DAY);

    drfa.setDatePattern("yyyy-MM-dd mm.'log'");
    assertEquals(drfa.computeCheckPeriod(),
         DailyRollingFileAppender.TOP_OF_MINUTE);

    drfa.setDatePattern("yyyy-MM-dd a.'log'");
    assertEquals(drfa.computeCheckPeriod(),
         DailyRollingFileAppender.HALF_DAY);

    drfa.setDatePattern("yyyy-MM-dd HH.'log'");
    assertEquals(drfa.computeCheckPeriod(),
         DailyRollingFileAppender.TOP_OF_HOUR);

    drfa.setDatePattern("yyyy-MM.'log'");
    assertEquals(drfa.computeCheckPeriod(),
         DailyRollingFileAppender.TOP_OF_MONTH);

    drfa.setDatePattern("'log'HH'log'");
    assertEquals(drfa.computeCheckPeriod(),
         DailyRollingFileAppender.TOP_OF_HOUR);
  }


    /**
     *   Test of RollingCalendar.
<<<<<<< HEAD
     * @deprecated since class under test is deprecated.
=======
>>>>>>> 71f99d5a
     */
  public
  void testRC1() {
    RollingCalendar rc = new RollingCalendar();
    rc.setType(DailyRollingFileAppender.TOP_OF_DAY);

    Calendar c = Calendar.getInstance();

    // jan, mar, may, july, aug, oct, dec have 31 days
    int [] M31 = {0,2,4,6,7,9,11};

    for(int i = 0; i < M31.length; i ++) {
      for(int d = 1; d <=31; d++) {
    for(int h = 0; h < 23; h++) {
      c.clear();
      c.set(Calendar.YEAR, 20);
      c.set(Calendar.MONTH, Calendar.JANUARY + M31[i]);
      c.set(Calendar.DAY_OF_MONTH, d);
      c.set(Calendar.HOUR_OF_DAY, h);
      c.set(Calendar.MINUTE, 10);
      c.set(Calendar.SECOND, 10);
      c.set(Calendar.MILLISECOND, 88);

      c.setTime(rc.getNextCheckDate(c.getTime()));
      if(d == 31) {
        assertEquals(c.get(Calendar.MONTH),(Calendar.JANUARY+M31[i]+1)%12);
        assertEquals(c.get(Calendar.DAY_OF_MONTH), 1);
      } else {
        assertEquals(c.get(Calendar.MONTH), Calendar.JANUARY+M31[i]);
        assertEquals(c.get(Calendar.DAY_OF_MONTH), d+1);
      }
      assertEquals(c.get(Calendar.HOUR_OF_DAY), 0);
      assertEquals(c.get(Calendar.MINUTE), 0);
      assertEquals(c.get(Calendar.SECOND), 0);
      assertEquals(c.get(Calendar.MILLISECOND), 0);
    }
      }
    }
  }

    /**
     * RollingCalendar test.
<<<<<<< HEAD
     * @deprecated since class under test is deprecated.
=======
>>>>>>> 71f99d5a
     */
  public
  void testRC2() {
    RollingCalendar rc = new RollingCalendar();

    rc.setType(DailyRollingFileAppender.TOP_OF_HOUR);

    Calendar c = Calendar.getInstance();
    TimeZone tz = c.getTimeZone();

    // jan, mar, may, july, aug, oct, dec have 31 days
    int [] M31 = {0,2,4,6,7,9,11};

    for(int i = 0; i < M31.length; i ++) {
      System.out.println("Month = "+(M31[i]+1));
      for(int d = 1; d <= 31; d++) {
    for(int h = 0; h < 23; h++) {
      for(int m = 0; m <= 59; m++) {
        c.clear();
        c.set(Calendar.YEAR, 20);
        c.set(Calendar.MONTH, Calendar.JANUARY + M31[i]);
        c.set(Calendar.DAY_OF_MONTH, d);
        c.set(Calendar.HOUR_OF_DAY, h);
        c.set(Calendar.MINUTE, m);
        c.set(Calendar.SECOND, 12);
        c.set(Calendar.MILLISECOND, 88);

        boolean dltState0 = c.getTimeZone().inDaylightTime(c.getTime());
        c.setTime(rc.getNextCheckDate(c.getTime()));
        boolean dltState1 = c.getTimeZone().inDaylightTime(c.getTime());

        assertEquals(c.get(Calendar.MILLISECOND), 0);
        assertEquals(c.get(Calendar.SECOND), 0);
        assertEquals(c.get(Calendar.MINUTE), 0);

        if(dltState0 == dltState1) {
          assertEquals(c.get(Calendar.HOUR_OF_DAY), (h+1)%24);
        } else {
          // returning to standard time
          if(dltState0) {
        assertEquals(c.get(Calendar.HOUR_OF_DAY), h);
          } else { // switching to day light saving time
        //System.err.println("m="+m+", h="+h+", d="+d+", i="+i);
        //if(h==2) {
        // System.err.println(c);
        //}
        //assertEquals(c.get(Calendar.HOUR_OF_DAY), (h+2)%24);
          }
        }

        if(h == 23) {
          assertEquals(c.get(Calendar.DAY_OF_MONTH), (d+1)%32);
          if(d == 31) {
        assertEquals(c.get(Calendar.MONTH),
                 (Calendar.JANUARY+M31[i]+1)%12);
          } else {
        assertEquals(c.get(Calendar.MONTH),
                 Calendar.JANUARY+M31[i]);
          }
        } else {
          assertEquals(c.get(Calendar.DAY_OF_MONTH), d);
          assertEquals(c.get(Calendar.MONTH), Calendar.JANUARY+M31[i]);
        }
      }
    }
      }
    }
  }

    /**
     * RollingCalendar test.
<<<<<<< HEAD
     * @deprecated since class under test is deprecated.
=======
>>>>>>> 71f99d5a
     */
  public
  void testRC3() {
    RollingCalendar rc = new RollingCalendar();

    rc.setType(DailyRollingFileAppender.TOP_OF_MINUTE);

    int[] S = {0, 1, 5, 10, 21, 30, 59};
    int[] M = {0, 1, 5, 10, 21, 30, 59};
    Calendar c = Calendar.getInstance();

    // jan, mar, may, july, aug, oct, dec have 31 days
    int [] M31 = {2,9,0,4,6,7,11};

    for(int i = 0; i < M31.length; i ++) {
      System.out.println("Month = "+(M31[i]+1));
      for(int d = 1; d <= 31; d++) {
    for(int h = 0; h < 23; h++) {
      for(int m = 0; m < M.length; m++) {
        for(int s = 0; s < S.length; s++) {
          c.clear();
          c.set(Calendar.YEAR, 20);
          c.set(Calendar.MONTH, Calendar.JANUARY + M31[i]);
          c.set(Calendar.DAY_OF_MONTH, d);
          c.set(Calendar.HOUR_OF_DAY, h);
          c.set(Calendar.MINUTE, M[m]);
          c.set(Calendar.SECOND, S[s]);
          c.set(Calendar.MILLISECOND, 88);
          c.add(Calendar.MILLISECOND, 1);

          boolean dltState0 = c.getTimeZone().inDaylightTime(c.getTime());

          c.setTime(rc.getNextCheckDate(c.getTime()));
          c.add(Calendar.MILLISECOND, 0);
          boolean dltState1 = c.getTimeZone().inDaylightTime(c.getTime());

          assertEquals(c.get(Calendar.MILLISECOND), 0);
          assertEquals(c.get(Calendar.SECOND), 0);
          assertEquals(c.get(Calendar.MINUTE), (M[m]+1)%60);

          if(M[m] == 59) {
        if(dltState0 == dltState1) {
          assertEquals(c.get(Calendar.HOUR_OF_DAY), (h+1)%24);
        }
        if(h == 23) {
          assertEquals(c.get(Calendar.DAY_OF_MONTH), (d+1)%32);
          if(d == 31) {
              assertEquals(c.get(Calendar.MONTH),
                 (Calendar.JANUARY+M31[i]+1)%12);
          } else {
            assertEquals(c.get(Calendar.MONTH),
                 Calendar.JANUARY+M31[i]);
          }
        } else {
          assertEquals(c.get(Calendar.DAY_OF_MONTH), d);
        }
          } else {
        // allow discrepancies only if we are switching from std to dls time
        if(c.get(Calendar.HOUR_OF_DAY) != h) {
          c.add(Calendar.HOUR_OF_DAY, +1);
          boolean dltState2 = c.getTimeZone().inDaylightTime(c.getTime());
          if(dltState1 == dltState2) {
            fail("No switch");
          }
        }
        assertEquals(c.get(Calendar.DAY_OF_MONTH), d);
        assertEquals(c.get(Calendar.MONTH), Calendar.JANUARY+M31[i]);
          }
        }
      }
    }
      }
    }
  }


    /**
     * Common test code for 3 parameter constructor.
     *
     * @throws IOException if IOException during test.
<<<<<<< HEAD
     * @deprecated since class under test is deprecated.
=======
>>>>>>> 71f99d5a
     */
   public void test3Param(final String datePattern,
                          final String filename) throws IOException {
       Layout layout = new SimpleLayout();
       DailyRollingFileAppender appender =
               new DailyRollingFileAppender(layout, filename, datePattern);
       assertEquals(datePattern, appender.getDatePattern());
       Logger root = Logger.getRootLogger();
       root.addAppender(appender);
       root.info("Hello, World");
       assertTrue(new File(filename).exists());
    }

    /**
     * Creates an appender with an unrecognized top-of-year pattern.
     *
     * @throws IOException if IOException during test.
<<<<<<< HEAD
     * @deprecated since class under test is deprecated.
=======
>>>>>>> 71f99d5a
     */
    public void testTopOfYear() throws IOException {
        try {
            test3Param("'.'yyyy", "output/drfa_topOfYear.log");
            fail("Expected illegal state exception.");
        } catch(IllegalStateException ex) {
            assertNotNull(ex);
        }
    }

    /**
     * Creates an appender with a top-of-month pattern.
     *
     * @throws IOException if IOException during test.
<<<<<<< HEAD
     * @deprecated since class under test is deprecated.
=======
>>>>>>> 71f99d5a
     */
    public void testTopOfMonth() throws IOException {
        test3Param("'.'yyyy-MM", "output/drfa_topOfMonth.log");
    }


    /**
     * Creates an appender with a top-of-week pattern.
     *
     * @throws IOException if IOException during test.
<<<<<<< HEAD
     * @deprecated since class under test is deprecated.
=======
>>>>>>> 71f99d5a
     */
    public void testTopOfWeek() throws IOException {
        test3Param("'.'yyyy-w", "output/drfa_topOfWeek.log");
    }

    /**
     * Creates an appender with a top-of-day pattern.
     *
     * @throws IOException if IOException during test.
<<<<<<< HEAD
     * @deprecated since class under test is deprecated.
=======
>>>>>>> 71f99d5a
     */
    public void testTopOfDay() throws IOException {
        test3Param("'.'yyyy-MM-dd", "output/drfa_topOfDay.log");
    }


    /**
     * Creates an appender with a half day pattern.
     *
     * @throws IOException if IOException during test.
<<<<<<< HEAD
     * @deprecated since class under test is deprecated.
=======
>>>>>>> 71f99d5a
     */
    public void testHalfDay() throws IOException {
        test3Param("'.'yyyy-MM-dd-a", "output/drfa_halfDay.log");
    }

    /**
     * Creates an appender with a top-of-hour pattern.
     *
     * @throws IOException if IOException during test.
<<<<<<< HEAD
     * @deprecated since class under test is deprecated.
=======
>>>>>>> 71f99d5a
     */
    public void testTopOfHour() throws IOException {
        test3Param("'.'yyyy-MM-dd-HH", "output/drfa_topOfHour.log");
    }

    /**
     * Creates an appender with a top-of-day pattern.
     *
     * @throws IOException if IOException during test.
<<<<<<< HEAD
     * @deprecated since class under test is deprecated.
=======
>>>>>>> 71f99d5a
     */
    public void testTopOfMinute() throws IOException {
        test3Param("'.'yyyy-MM-dd-HH-mm", "output/drfa_topOfMinute.log");
    }

    /**
     * Attempts to rollOver with no date pattern set.
     *
     * @throws IOException if IOException during test.
<<<<<<< HEAD
     * @deprecated since class under test is deprecated.
=======
>>>>>>> 71f99d5a
     */
    public void testRolloverNoPattern() throws IOException {
        Layout layout = new SimpleLayout();
        DailyRollingFileAppender appender =
                new DailyRollingFileAppender(layout, "output/drfa_nopattern.log", null);

        VectorErrorHandler errorHandler = new VectorErrorHandler();
        appender.setErrorHandler(errorHandler);
        appender.rollOver();
        assertEquals(1, errorHandler.size());
        assertEquals("Missing DatePattern option in rollOver().",
                errorHandler.getMessage(0));
    }

    /**
     * Tests rollOver with a minute periodicity.
     *
     * @throws IOException
     * @throws InterruptedException
<<<<<<< HEAD
     * @deprecated since class under test is deprecated.
=======
>>>>>>> 71f99d5a
     */
    public void testMinuteRollover() throws IOException, InterruptedException {
        Layout layout = new SimpleLayout();
        String filename = "output/drfa_minuteRollover.log";
        String pattern = "'.'yyyy-MM-dd-HH-mm";

        DailyRollingFileAppender appender =
                new DailyRollingFileAppender(layout,
                        filename,
                        pattern);
        Logger root = Logger.getRootLogger();
        root.addAppender(appender);
        File firstFile =
                new File(filename + new SimpleDateFormat(pattern).format(new Date()));
        root.info("Hello, World");
        //
        //   create a file by that name so it has to be deleted
        //       on rollover
        firstFile.createNewFile();
        assertTrue(firstFile.exists());
        assertEquals(0, firstFile.length());

        Calendar cal = Calendar.getInstance();
        long now = cal.getTime().getTime();
        cal.set(Calendar.SECOND, 3);
        cal.set(Calendar.MILLISECOND, 0);
        cal.add(Calendar.MINUTE, 1);
        long until = cal.getTime().getTime();
        Thread.sleep(until - now);
        root.info("Hello, World");
        assertTrue(firstFile.exists());
        assertTrue(firstFile.length() > 0);

    }

}<|MERGE_RESOLUTION|>--- conflicted
+++ resolved
@@ -51,10 +51,6 @@
 
     /**
      * Test prediction of check period.
-<<<<<<< HEAD
-     * @deprecated since class under test is deprecated.
-=======
->>>>>>> 71f99d5a
      */
   public
   void testComputeCheckPeriod() {
@@ -92,10 +88,6 @@
 
     /**
      *   Test of RollingCalendar.
-<<<<<<< HEAD
-     * @deprecated since class under test is deprecated.
-=======
->>>>>>> 71f99d5a
      */
   public
   void testRC1() {
@@ -138,10 +130,6 @@
 
     /**
      * RollingCalendar test.
-<<<<<<< HEAD
-     * @deprecated since class under test is deprecated.
-=======
->>>>>>> 71f99d5a
      */
   public
   void testRC2() {
@@ -213,10 +201,6 @@
 
     /**
      * RollingCalendar test.
-<<<<<<< HEAD
-     * @deprecated since class under test is deprecated.
-=======
->>>>>>> 71f99d5a
      */
   public
   void testRC3() {
@@ -297,10 +281,6 @@
      * Common test code for 3 parameter constructor.
      *
      * @throws IOException if IOException during test.
-<<<<<<< HEAD
-     * @deprecated since class under test is deprecated.
-=======
->>>>>>> 71f99d5a
      */
    public void test3Param(final String datePattern,
                           final String filename) throws IOException {
@@ -318,10 +298,6 @@
      * Creates an appender with an unrecognized top-of-year pattern.
      *
      * @throws IOException if IOException during test.
-<<<<<<< HEAD
-     * @deprecated since class under test is deprecated.
-=======
->>>>>>> 71f99d5a
      */
     public void testTopOfYear() throws IOException {
         try {
@@ -336,10 +312,6 @@
      * Creates an appender with a top-of-month pattern.
      *
      * @throws IOException if IOException during test.
-<<<<<<< HEAD
-     * @deprecated since class under test is deprecated.
-=======
->>>>>>> 71f99d5a
      */
     public void testTopOfMonth() throws IOException {
         test3Param("'.'yyyy-MM", "output/drfa_topOfMonth.log");
@@ -350,10 +322,6 @@
      * Creates an appender with a top-of-week pattern.
      *
      * @throws IOException if IOException during test.
-<<<<<<< HEAD
-     * @deprecated since class under test is deprecated.
-=======
->>>>>>> 71f99d5a
      */
     public void testTopOfWeek() throws IOException {
         test3Param("'.'yyyy-w", "output/drfa_topOfWeek.log");
@@ -363,10 +331,6 @@
      * Creates an appender with a top-of-day pattern.
      *
      * @throws IOException if IOException during test.
-<<<<<<< HEAD
-     * @deprecated since class under test is deprecated.
-=======
->>>>>>> 71f99d5a
      */
     public void testTopOfDay() throws IOException {
         test3Param("'.'yyyy-MM-dd", "output/drfa_topOfDay.log");
@@ -377,10 +341,6 @@
      * Creates an appender with a half day pattern.
      *
      * @throws IOException if IOException during test.
-<<<<<<< HEAD
-     * @deprecated since class under test is deprecated.
-=======
->>>>>>> 71f99d5a
      */
     public void testHalfDay() throws IOException {
         test3Param("'.'yyyy-MM-dd-a", "output/drfa_halfDay.log");
@@ -390,10 +350,6 @@
      * Creates an appender with a top-of-hour pattern.
      *
      * @throws IOException if IOException during test.
-<<<<<<< HEAD
-     * @deprecated since class under test is deprecated.
-=======
->>>>>>> 71f99d5a
      */
     public void testTopOfHour() throws IOException {
         test3Param("'.'yyyy-MM-dd-HH", "output/drfa_topOfHour.log");
@@ -403,10 +359,6 @@
      * Creates an appender with a top-of-day pattern.
      *
      * @throws IOException if IOException during test.
-<<<<<<< HEAD
-     * @deprecated since class under test is deprecated.
-=======
->>>>>>> 71f99d5a
      */
     public void testTopOfMinute() throws IOException {
         test3Param("'.'yyyy-MM-dd-HH-mm", "output/drfa_topOfMinute.log");
@@ -416,10 +368,6 @@
      * Attempts to rollOver with no date pattern set.
      *
      * @throws IOException if IOException during test.
-<<<<<<< HEAD
-     * @deprecated since class under test is deprecated.
-=======
->>>>>>> 71f99d5a
      */
     public void testRolloverNoPattern() throws IOException {
         Layout layout = new SimpleLayout();
@@ -439,10 +387,6 @@
      *
      * @throws IOException
      * @throws InterruptedException
-<<<<<<< HEAD
-     * @deprecated since class under test is deprecated.
-=======
->>>>>>> 71f99d5a
      */
     public void testMinuteRollover() throws IOException, InterruptedException {
         Layout layout = new SimpleLayout();
